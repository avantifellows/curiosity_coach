--- conflicted
+++ resolved
@@ -1,5 +1,4 @@
 {
-<<<<<<< HEAD
   "CONVERSATION_MEMORY": {
     "source_file": "Brain/src/prompts/memory_generation_prompt.txt",
     "schema": {
@@ -416,8 +415,6 @@
       }
     ]
   },
-=======
->>>>>>> 8c5873cb
   "USER_PERSONA": {
     "source_file": "Brain/src/prompts/user_persona_generation_prompt.txt",
     "schema": {
