import React, { useState, useEffect, useRef } from 'react';
import { CircularProgress } from '@mui/material';
import ChatMessage from './ChatMessage';
import ConversationSidebar from './ConversationSidebar';
import BrainConfigView from './BrainConfigView';
import { useChat } from '../context/ChatContext';
import { useNavigate } from 'react-router-dom';
import { useAuth } from '../context/AuthContext';
import { LogoutOutlined, Send, Visibility, Menu, Close } from '@mui/icons-material';
import { getPipelineSteps } from '../services/api';
import PipelineStepsModal, { PipelineStep } from './PipelineStepsModal';

const ChatInterface: React.FC = () => {
  const {
    messages,
    currentConversationId,
    isLoadingMessages,
    isSendingMessage,
    error: chatError,
    handleSendMessage: handleSendMessageContext,
    selectConversation,
    isBrainProcessing,
    isConfigViewActive,
    brainConfigSchema,
    isLoadingBrainConfig,
    brainConfigError,
    fetchBrainConfigSchema,
    conversations,
    isLoadingConversations,
  } = useChat();

  const [newMessage, setNewMessage] = useState('');
  const [showPipelineModal, setShowPipelineModal] = useState(false);
  const [pipelineSteps, setPipelineSteps] = useState<PipelineStep[]>([]);
  const [isLoadingSteps, setIsLoadingSteps] = useState(false);
  const [pipelineError, setPipelineError] = useState<string | null>(null);
  const [isSidebarOpen, setIsSidebarOpen] = useState(false);

  const { user, logout } = useAuth();

  const messagesEndRef = useRef<HTMLDivElement>(null);
  const textareaRef = useRef<HTMLTextAreaElement>(null);
  const navigate = useNavigate();

  useEffect(() => {
    if (!isConfigViewActive) {
      setTimeout(() => {
          messagesEndRef.current?.scrollIntoView({ behavior: 'smooth' });
      }, 100); 
    }
  }, [messages, isConfigViewActive]);

  useEffect(() => {
    if (isConfigViewActive && !brainConfigSchema && !isLoadingBrainConfig && !brainConfigError) {
      fetchBrainConfigSchema();
    }
  }, [isConfigViewActive, brainConfigSchema, isLoadingBrainConfig, brainConfigError, fetchBrainConfigSchema]);

  // Auto-select the most recent conversation if none is selected
  useEffect(() => {
    if (
      user && 
      !isLoadingConversations && 
      conversations.length > 0 && 
      currentConversationId === null && 
      !isConfigViewActive
    ) {
      // Select the most recent conversation (first in the list)
      selectConversation(conversations[0].id);
    }
  }, [user, isLoadingConversations, conversations, currentConversationId, isConfigViewActive, selectConversation]);

  // Auto-focus the textarea when ready for input
  useEffect(() => {
    if (
      !isConfigViewActive && 
      !isSendingMessage && 
      !isLoadingMessages && 
      currentConversationId !== null &&
      textareaRef.current
    ) {
      // Small delay to ensure everything is rendered
      setTimeout(() => {
        textareaRef.current?.focus();
      }, 100);
    }
  }, [isConfigViewActive, isSendingMessage, isLoadingMessages, currentConversationId]);

  const handleFormSubmit = async (e: React.FormEvent) => {
    e.preventDefault();
    if (!newMessage.trim() || !user || isSendingMessage || currentConversationId === null) return;

    const contentToSend = newMessage.trim();
    setNewMessage('');

    await handleSendMessageContext(contentToSend);
  };

  const handleLogout = () => {
    logout();
    selectConversation(null);
    navigate('/');
  };

  const handleViewPipelineSteps = async (messageId: number | string) => {
    if (!messageId) return;
    console.log("Fetching pipeline steps for message ID:", messageId);
    setIsLoadingSteps(true);
    setPipelineError(null);
    setPipelineSteps([]); // Clear previous steps

    try {
      const stepsData: PipelineStep[] = await getPipelineSteps(messageId);
      console.log("Fetched steps:", stepsData);
      setPipelineSteps(stepsData);
      setShowPipelineModal(true);
    } catch (error: any) {
      console.error("Error fetching pipeline steps:", error);
      setPipelineError(error.message || "An unknown error occurred while fetching steps.");
      setShowPipelineModal(true); // Still show modal to display the error
    } finally {
      setIsLoadingSteps(false);
    }
  };

  return (
    <div className="flex h-screen bg-gray-100">
      {/* Mobile overlay */}
      {isSidebarOpen && (
        <div 
          className="fixed inset-0 bg-black bg-opacity-50 z-40 lg:hidden"
          onClick={() => setIsSidebarOpen(false)}
        />
      )}

      {/* Sidebar */}
      <div className={`
        ${isSidebarOpen ? 'translate-x-0' : '-translate-x-full'} 
        lg:translate-x-0 
        fixed lg:static 
        inset-y-0 left-0 
        z-50 lg:z-auto
        w-64 
        transition-transform duration-300 ease-in-out
        lg:transition-none
      `}>
        <ConversationSidebar onConversationSelect={() => setIsSidebarOpen(false)} />
      </div>
      
      <div className="flex-1 flex flex-col h-screen lg:ml-0">
        <header className="bg-white shadow-xs border-b border-gray-200">
          <div className="px-6 py-3 flex justify-between items-center">
            <div className="flex items-center">
              {/* Hamburger menu button */}
              <button
                onClick={() => setIsSidebarOpen(!isSidebarOpen)}
                className="lg:hidden mr-3 p-2 rounded-md text-gray-600 hover:text-gray-800 hover:bg-gray-100 focus:outline-none focus:ring-2 focus:ring-indigo-500"
                aria-label="Toggle sidebar"
              >
                {isSidebarOpen ? <Close /> : <Menu />}
              </button>
              
              <div>
                <h2 className="text-lg font-semibold text-gray-800">
                  {isConfigViewActive ? 'Brain Configuration' : (currentConversationId ? `Chat` : 'Curiosity Coach')}
                </h2>
                {user && !isConfigViewActive && (
                  <p className="text-xs text-gray-500">
                    Logged in as: {user.phone_number}
                  </p>
                )}
              </div>
            </div>
            <div className="flex items-center space-x-3">
              <button 
                onClick={handleLogout}
                className="flex items-center px-3 py-1.5 bg-red-500 text-white rounded hover:bg-red-600 transition duration-150 ease-in-out text-sm"
                title="Logout"
              >
                <LogoutOutlined fontSize="small" className="mr-1"/> 
                Logout
              </button>
            </div>
<<<<<<< HEAD
            <div className="flex items-center space-x-3">
              <button 
                onClick={handleLogout}
                className="flex items-center px-3 py-1.5 bg-red-500 text-white rounded hover:bg-red-600 transition duration-150 ease-in-out text-sm"
                title="Logout"
              >
                <LogoutOutlined fontSize="small" className="mr-1"/> 
                Logout
              </button>
            </div>
=======
>>>>>>> 6cad4bb4
          </div>
        </header>

        <main className="flex-1 overflow-y-auto p-4 space-y-4 bg-gray-50">
          {isConfigViewActive ? (
            <BrainConfigView 
              isLoadingBrainConfig={isLoadingBrainConfig}
              brainConfigSchema={brainConfigSchema}
              brainConfigError={brainConfigError}
            />
          ) : isLoadingMessages ? (
            <div className="flex justify-center items-center h-full">
              <CircularProgress />
            </div>
          ) : messages.length === 0 ? (
            <div className="flex justify-center items-center h-full">
              <p className="text-gray-500">Send a message to start chatting!</p>
            </div>
          ) : (
            messages.map((msg, index) => (
              <React.Fragment key={msg.id || `msg-${index}`}>
                <ChatMessage message={msg} />
                {!msg.is_user && msg.id && !isConfigViewActive && ( // Only show "View thinking steps" when not in config view
                  <div className="flex justify-start pl-10 -mt-2 mb-2">
                    <button
                      onClick={() => handleViewPipelineSteps(msg.id!)}
                      className="text-xs text-indigo-600 hover:text-indigo-800 hover:underline focus:outline-none flex items-center"
                      disabled={isLoadingSteps}
                    >
                      <Visibility fontSize="inherit" className="mr-1" />
                      {isLoadingSteps && showPipelineModal ? 'Loading steps...' : 'View thinking steps'}
                    </button>
                  </div>
                )}
              </React.Fragment>
            ))
          )}
          {chatError && (
            <div className="text-center text-red-500 bg-red-100 p-2 rounded">Error: {chatError}</div>
          )}
          {isBrainProcessing && (
            <div className="flex justify-start pl-2">
                <div className="bg-gray-200 text-gray-700 rounded-lg px-4 py-2 max-w-xs lg:max-w-md shadow animate-pulse">
                  Thinking...
                </div>
            </div>
          )}
          <div ref={messagesEndRef} />
        </main>

        {!isConfigViewActive && (
          <footer className="bg-white p-4 border-t border-gray-200">
            <form onSubmit={handleFormSubmit} className="flex items-center space-x-3">
              <textarea
                ref={textareaRef}
                className="flex-1 resize-none border rounded-md p-2 focus:outline-none focus:ring-2 focus:ring-indigo-500 focus:border-transparent disabled:opacity-50 disabled:cursor-not-allowed"
                rows={1}
                placeholder="Type your message..."
                value={newMessage}
                onChange={(e) => setNewMessage(e.target.value)}
                onKeyDown={(e) => {
                  if (e.key === 'Enter' && !e.shiftKey) {
                    e.preventDefault();
                    handleFormSubmit(e);
                  }
                }}
                disabled={isSendingMessage}
              />
              <button
                type="submit"
                className={`px-4 py-2 bg-indigo-600 text-white rounded-md hover:bg-indigo-700 focus:outline-none focus:ring-2 focus:ring-indigo-500 focus:ring-offset-2 disabled:opacity-50 disabled:cursor-not-allowed ${isSendingMessage ? 'animate-pulse' : ''}`}
                disabled={!newMessage.trim() || isSendingMessage}
              >
                {isSendingMessage ? (
                    <CircularProgress size={20} color="inherit" />
                ) : (
                    <Send fontSize="small" />
                )}
              </button>
            </form>
          </footer>
        )}
      </div>

      {/* Use the new PipelineStepsModal component */}
      <PipelineStepsModal 
        showModal={showPipelineModal}
        onClose={() => {
          setShowPipelineModal(false);
          setPipelineError(null); // Clear error when closing
        }}
        isLoading={isLoadingSteps}
        error={pipelineError}
        steps={pipelineSteps}
      />
    </div>
  );
};

export default ChatInterface; <|MERGE_RESOLUTION|>--- conflicted
+++ resolved
@@ -181,19 +181,6 @@
                 Logout
               </button>
             </div>
-<<<<<<< HEAD
-            <div className="flex items-center space-x-3">
-              <button 
-                onClick={handleLogout}
-                className="flex items-center px-3 py-1.5 bg-red-500 text-white rounded hover:bg-red-600 transition duration-150 ease-in-out text-sm"
-                title="Logout"
-              >
-                <LogoutOutlined fontSize="small" className="mr-1"/> 
-                Logout
-              </button>
-            </div>
-=======
->>>>>>> 6cad4bb4
           </div>
         </header>
 
