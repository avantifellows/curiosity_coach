--- conflicted
+++ resolved
@@ -122,7 +122,6 @@
     }
   };
 
-<<<<<<< HEAD
   const handleViewMemory = async () => {
     if (!currentConversationId) return;
     setIsLoadingMemory(true);
@@ -138,12 +137,6 @@
       setIsLoadingMemory(false);
       setShowMemoryModal(true);
     }
-=======
-  const getHeaderTitle = () => {
-    if (isConfigViewActive) return 'Brain Configuration';
-    if (currentConversationId) return mode === 'chat' ? 'Chat' : 'Test Prompt';
-    return 'Curiosity Coach';
->>>>>>> f0f98a6a
   };
 
   return (
