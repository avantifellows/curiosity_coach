--- conflicted
+++ resolved
@@ -77,15 +77,6 @@
         "opening_message": {
             "provider": "openai",
             "model": "gpt-4.1",
-<<<<<<< HEAD
-            "temperature": 0.3,
-            "max_tokens": 1000
-        },
-        "memory_generation": {
-            "provider": "openai",
-            "model": "gpt-4.1",
-=======
->>>>>>> 839eb82a
             "temperature": 0.5,
             "max_tokens": 4096
         }
